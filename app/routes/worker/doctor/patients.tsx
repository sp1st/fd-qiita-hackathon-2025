<<<<<<< HEAD
import { useState, useEffect } from 'react'
import { Link, useNavigate } from 'react-router'
import { useAuth } from '~/contexts/AuthContext'
import { Loading } from '~/components/common/Loading'
// import { ErrorMessage } from '~/components/common/ErrorMessage'
=======
import { useEffect, useState } from 'react'
import { type LoaderFunctionArgs } from 'react-router'
import { Link } from 'react-router'
import { Loading } from '~/components/common/Loading'
import { useAuth } from '~/contexts/AuthContext'
import { getAuthToken } from '~/utils/auth'
>>>>>>> f7f365d5

interface Patient {
  id: number
  name: string
  email: string
  phoneNumber: string | null
  dateOfBirth: string | null
  gender: 'male' | 'female' | 'other' | null
}

<<<<<<< HEAD
export default function DoctorPatients() {
  const { user } = useAuth();
  const navigate = useNavigate();
  const [patients, setPatients] = useState<Patient[]>([]);
  const [isLoading, setIsLoading] = useState(true);
  const [error, setError] = useState('');

  useEffect(() => {
    const fetchPatients = async () => {
      const token = localStorage.getItem('authToken');
      if (!token) {
        navigate('/worker/login');
        return;
      }

      try {
        const response = await fetch('/api/worker/doctor/patients', {
          headers: {
            'Authorization': `Bearer ${token}`,
          },
        });

        if (!response.ok) {
          throw new Error('Failed to fetch patients');
        }

        const data: unknown = await response.json();
        if (
          typeof data === 'object' &&
          data !== null &&
          'patients' in data &&
          Array.isArray((data as any).patients)
        ) {
          setPatients((data as { patients: Patient[] }).patients);
        } else {
          throw new Error('不正なデータ形式です');
        }
      } catch (error) {
        console.error('患者データの取得エラー:', error);
        setError('データの取得に失敗しました');
      } finally {
        setIsLoading(false);
      }
    };

    fetchPatients();
  }, [navigate]);
=======
export async function loader({ request: _request }: LoaderFunctionArgs) {
  return {
    needsClientLoad: true
  }
}

export default function DoctorPatients() {
  const [patients, setPatients] = useState<Patient[]>([])
  const [token, setToken] = useState<string | null>(null)
  const [error, setError] = useState<string | null>(null)
  const { user, isLoading } = useAuth();
  
  useEffect(() => {
    // クライアントサイドでのみトークンを取得
    const authToken = getAuthToken()
    setToken(authToken)
  }, [])

  useEffect(() => {
    if (!token) {
      return // トークンがない場合は何もしない
    }    
    const fetchPatients = async () => {
      try {
        const response = await fetch('/api/worker/doctor/patients', {
          headers: {
            'Authorization': `Bearer ${token}`
          },
        })
        if (!response.ok) {
          throw new Error('Failed to fetch patients')
        }
        const data: { patients: Patient[] } = await response.json()
        setPatients(data.patients)
      } catch (error) {
        console.error('Error fetching patients:', error)
        setPatients([])
        setError('患者データの取得に失敗しました')
      }
    }
    fetchPatients()
  }, [token])

  // 認証状態を確認中の場合はローディング表示
  if (isLoading) {
    return <Loading fullScreen message="認証状態を確認中..." />;
  }

  // ユーザー情報がない場合のフォールバック
  const currentUser = user || { name: '山田太郎', role: 'doctor' };
>>>>>>> f7f365d5

  const formatDate = (dateString: string | null) => {
    if (!dateString) {return '未設定'}
    return new Date(dateString).toLocaleDateString('ja-JP')
  }

  const getGenderLabel = (gender: string | null) => {
    switch (gender) {
      case 'male': return '男性'
      case 'female': return '女性'
      case 'other': return 'その他'
      default: return '未設定'
    }
  }

  if (isLoading) {
    return <Loading />;
  }

  return (
    <div className="max-w-7xl mx-auto px-4 sm:px-6 lg:px-8 py-8">
      <div className="sm:flex sm:items-center">
        <div className="sm:flex-auto">
          <h1 className="text-2xl font-bold text-gray-900">担当患者一覧</h1>
          <p className="mt-2 text-sm text-gray-700">
<<<<<<< HEAD
            {user?.name || '医師'}先生が担当している患者の一覧です。
=======
            {currentUser.name}先生が担当している患者の一覧です。
>>>>>>> f7f365d5
          </p>
        </div>
      </div>

      {error && (
        <div className="mt-6 bg-red-50 border border-red-200 rounded-md p-4">
          <p className="text-red-800">{error}</p>
        </div>
      )}

      <div className="mt-8 flow-root">
        <div className="-mx-4 -my-2 overflow-x-auto sm:-mx-6 lg:-mx-8">
          <div className="inline-block min-w-full py-2 align-middle sm:px-6 lg:px-8">
            {patients.length === 0 ? (
              <div className="bg-gray-50 border border-gray-200 rounded-md p-8 text-center">
                <p className="text-gray-600">担当患者がいません。</p>
              </div>
            ) : (
              <div className="overflow-hidden shadow ring-1 ring-black ring-opacity-5 md:rounded-lg">
                <table className="min-w-full divide-y divide-gray-300">
                  <thead className="bg-gray-50">
                    <tr>
                      <th scope="col" className="px-6 py-3 text-left text-xs font-medium text-gray-500 uppercase tracking-wide">
                        患者名
                      </th>
                      <th scope="col" className="px-6 py-3 text-left text-xs font-medium text-gray-500 uppercase tracking-wide">
                        連絡先
                      </th>
                      <th scope="col" className="px-6 py-3 text-left text-xs font-medium text-gray-500 uppercase tracking-wide">
                        生年月日
                      </th>
                      <th scope="col" className="px-6 py-3 text-left text-xs font-medium text-gray-500 uppercase tracking-wide">
                        性別
                      </th>
                      <th scope="col" className="relative px-6 py-3">
                        <span className="sr-only">操作</span>
                      </th>
                    </tr>
                  </thead>
                  <tbody className="divide-y divide-gray-200 bg-white">
                    {patients.map((patient: Patient) => (
                      <tr key={patient.id} className="hover:bg-gray-50">
                        <td className="whitespace-nowrap px-6 py-4 text-sm font-medium text-gray-900">
                          {patient.name}
                        </td>
                        <td className="whitespace-nowrap px-6 py-4 text-sm text-gray-500">
                          <div>
                            <div>{patient.email}</div>
                            {patient.phoneNumber && (
                              <div className="text-gray-400">{patient.phoneNumber}</div>
                            )}
                          </div>
                        </td>
                        <td className="whitespace-nowrap px-6 py-4 text-sm text-gray-500">
                          {formatDate(patient.dateOfBirth)}
                        </td>
                        <td className="whitespace-nowrap px-6 py-4 text-sm text-gray-500">
                          {getGenderLabel(patient.gender)}
                        </td>
                        <td className="relative whitespace-nowrap px-6 py-4 text-right text-sm font-medium">
                          <div className="flex items-center justify-end space-x-2">
                            <Link
                              to={`/worker/doctor/patients/${patient.id}`}
                              className="text-indigo-600 hover:text-indigo-900"
                            >
                              詳細を見る
                            </Link>
                            <span className="text-gray-300">|</span>
                            <Link
                              to={`/worker/doctor/patients/${patient.id}?tab=smartwatch`}
                              className="text-green-600 hover:text-green-900"
                            >
                              スマートウォッチ
                            </Link>
                          </div>
                        </td>
                      </tr>
                    ))}
                  </tbody>
                </table>
              </div>
            )}
          </div>
        </div>
      </div>
    </div>
  )
}<|MERGE_RESOLUTION|>--- conflicted
+++ resolved
@@ -1,17 +1,8 @@
-<<<<<<< HEAD
 import { useState, useEffect } from 'react'
 import { Link, useNavigate } from 'react-router'
 import { useAuth } from '~/contexts/AuthContext'
 import { Loading } from '~/components/common/Loading'
 // import { ErrorMessage } from '~/components/common/ErrorMessage'
-=======
-import { useEffect, useState } from 'react'
-import { type LoaderFunctionArgs } from 'react-router'
-import { Link } from 'react-router'
-import { Loading } from '~/components/common/Loading'
-import { useAuth } from '~/contexts/AuthContext'
-import { getAuthToken } from '~/utils/auth'
->>>>>>> f7f365d5
 
 interface Patient {
   id: number
@@ -22,7 +13,6 @@
   gender: 'male' | 'female' | 'other' | null
 }
 
-<<<<<<< HEAD
 export default function DoctorPatients() {
   const { user } = useAuth();
   const navigate = useNavigate();
@@ -70,58 +60,6 @@
 
     fetchPatients();
   }, [navigate]);
-=======
-export async function loader({ request: _request }: LoaderFunctionArgs) {
-  return {
-    needsClientLoad: true
-  }
-}
-
-export default function DoctorPatients() {
-  const [patients, setPatients] = useState<Patient[]>([])
-  const [token, setToken] = useState<string | null>(null)
-  const [error, setError] = useState<string | null>(null)
-  const { user, isLoading } = useAuth();
-  
-  useEffect(() => {
-    // クライアントサイドでのみトークンを取得
-    const authToken = getAuthToken()
-    setToken(authToken)
-  }, [])
-
-  useEffect(() => {
-    if (!token) {
-      return // トークンがない場合は何もしない
-    }    
-    const fetchPatients = async () => {
-      try {
-        const response = await fetch('/api/worker/doctor/patients', {
-          headers: {
-            'Authorization': `Bearer ${token}`
-          },
-        })
-        if (!response.ok) {
-          throw new Error('Failed to fetch patients')
-        }
-        const data: { patients: Patient[] } = await response.json()
-        setPatients(data.patients)
-      } catch (error) {
-        console.error('Error fetching patients:', error)
-        setPatients([])
-        setError('患者データの取得に失敗しました')
-      }
-    }
-    fetchPatients()
-  }, [token])
-
-  // 認証状態を確認中の場合はローディング表示
-  if (isLoading) {
-    return <Loading fullScreen message="認証状態を確認中..." />;
-  }
-
-  // ユーザー情報がない場合のフォールバック
-  const currentUser = user || { name: '山田太郎', role: 'doctor' };
->>>>>>> f7f365d5
 
   const formatDate = (dateString: string | null) => {
     if (!dateString) {return '未設定'}
@@ -147,11 +85,7 @@
         <div className="sm:flex-auto">
           <h1 className="text-2xl font-bold text-gray-900">担当患者一覧</h1>
           <p className="mt-2 text-sm text-gray-700">
-<<<<<<< HEAD
             {user?.name || '医師'}先生が担当している患者の一覧です。
-=======
-            {currentUser.name}先生が担当している患者の一覧です。
->>>>>>> f7f365d5
           </p>
         </div>
       </div>
